--- conflicted
+++ resolved
@@ -19,12 +19,9 @@
 
 import java.util.Optional
 import java.util.stream.IntStream
-<<<<<<< HEAD
 import scala.compat.java8.FunctionConverters._
-=======
 import smile.json._
 import smile.data.measure.DiscreteMeasure
->>>>>>> 0befe397
 
 /**
   * Pimped data frame with Scala style methods.
