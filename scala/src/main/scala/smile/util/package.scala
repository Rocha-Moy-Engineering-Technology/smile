/*******************************************************************************
 * Copyright (c) 2010-2020 Haifeng Li. All rights reserved.
 *
 * Smile is free software: you can redistribute it and/or modify
 * it under the terms of the GNU Lesser General Public License as
 * published by the Free Software Foundation, either version 3 of
 * the License, or (at your option) any later version.
 *
 * Smile is distributed in the hope that it will be useful,
 * but WITHOUT ANY WARRANTY; without even the implied warranty of
 * MERCHANTABILITY or FITNESS FOR A PARTICULAR PURPOSE.  See the
 * GNU Lesser General Public License for more details.
 *
 * You should have received a copy of the GNU Lesser General Public License
 * along with Smile.  If not, see <https://www.gnu.org/licenses/>.
 ******************************************************************************/

package smile

import java.time.{Duration, LocalDateTime}
import scala.language.implicitConversions
import com.typesafe.scalalogging.LazyLogging
import smile.math.distance.{EuclideanDistance, Distance}

/** Utility functions.
  *
  * @author Haifeng Li
  */
package object util extends LazyLogging {
  /** Wraps Scala lambda as Java's. */
  implicit def toJavaFunction[T, R](f: Function1[T, R]): java.util.function.Function[T, R] = t => f(t)

  /** Wraps Scala lambda as Java's. */
  implicit def toJavaBiFunction[T, U, R](f: Function2[T, U, R]): java.util.function.BiFunction[T, U, R] = (t, u) => f(t, u)

  /** Measure running time of a function/block */
  object time {
    /** Print out switch. */
    var echo = true

    /** Turn on printing out running time. */
    def on = {
      echo = true
    }

    /** Turn on printing out running time. */
    def off = {
      echo = false
    }

    /** Executes a code block and measure the running time.
      * @param f a code block to measure the running time.
      * @tparam A The output type of code block.
      * @return the code block expression result.
      */
<<<<<<< HEAD
    def apply[A](message: String)(f: => A) = {
      val s = System.nanoTime
      val ret = f
      if (echo) {
        val time = System.nanoTime - s
        val micron = (time % 1000000000) / 1000
        val seconds = time / 1000000000
        val duration = String.format("%d:%02d:%02d.%d", Long.box(seconds / 3600), Long.box((seconds % 3600) / 60), Long.box((seconds % 60)), Long.box(micron))
        logger.info("{} runtime: {}", message, duration)
=======
    def apply[A](f: => A): A = {
      apply("duration")(f)
    }

    /** Executes a code block and measure the running time.
      * @param message the log message.
      * @param f a code block to measure the running time.
      * @tparam A The output type of code block.
      * @return the code block expression result.
      */
    def apply[A](message: String)(f: => A): A = {
      val start = LocalDateTime.now
      val ret = f
      if (echo) {
        val end = LocalDateTime.now
        val duration = Duration.between(start, end)
        logger.info("{}: {}", message, duration)
>>>>>>> 6a16f66b
      }
      ret
    }
  }

  /** Returns the proximity matrix of a dataset for given distance function.
    *
    * @param data the data set.
    * @param dist the distance function.
    * @param half if true, only the lower half of matrix is allocated to save space.
    * @return the lower half of proximity matrix.
    */
  def proximity[T](data: Array[T], dist: Distance[T], half: Boolean = true): Array[Array[Double]] = {
    val n = data.length

    if (half) {
      val d = new Array[Array[Double]](n)
      for (i <- 0 until n) {
        d(i) = new Array[Double](i + 1)
        for (j <- 0 until i)
          d(i)(j) = dist.d(data(i), data(j))
      }
      d
    } else {
      val d = Array.ofDim[Double](n, n)
      for (i <- 0 until n) {
        for (j <- 0 until i) {
          d(i)(j) = dist.d(data(i), data(j))
          d(j)(i) = d(i)(j)
        }
      }
      d
    }
  }

  /** Returns the pairwise Euclidean distance matrix.
    *
    * @param data the data set.
    * @param half if true, only the lower half of matrix is allocated to save space.
    * @return the lower half of proximity matrix.
    */
  def pdist(data: Array[Array[Double]], half: Boolean = true): Array[Array[Double]] = {
    proximity(data, new EuclideanDistance, half)
  }
}<|MERGE_RESOLUTION|>--- conflicted
+++ resolved
@@ -53,17 +53,6 @@
       * @tparam A The output type of code block.
       * @return the code block expression result.
       */
-<<<<<<< HEAD
-    def apply[A](message: String)(f: => A) = {
-      val s = System.nanoTime
-      val ret = f
-      if (echo) {
-        val time = System.nanoTime - s
-        val micron = (time % 1000000000) / 1000
-        val seconds = time / 1000000000
-        val duration = String.format("%d:%02d:%02d.%d", Long.box(seconds / 3600), Long.box((seconds % 3600) / 60), Long.box((seconds % 60)), Long.box(micron))
-        logger.info("{} runtime: {}", message, duration)
-=======
     def apply[A](f: => A): A = {
       apply("duration")(f)
     }
@@ -81,7 +70,6 @@
         val end = LocalDateTime.now
         val duration = Duration.between(start, end)
         logger.info("{}: {}", message, duration)
->>>>>>> 6a16f66b
       }
       ret
     }
