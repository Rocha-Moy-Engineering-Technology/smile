--- conflicted
+++ resolved
@@ -50,13 +50,7 @@
 buildInfoPackage := "smile.shell"
 buildInfoOptions += BuildInfoOption.BuildTime
 
-<<<<<<< HEAD
-libraryDependencies += "org.scala-lang" % "scala-compiler" % "2.11.12"
-
-libraryDependencies += "org.slf4j" % "slf4j-simple" % "1.7.30"
-=======
 libraryDependencies ++= Seq(
-  "org.scala-lang" % "scala-compiler" % "2.13.3",
+  "org.scala-lang" % "scala-compiler" % "2.11.12",
   "org.slf4j" % "slf4j-simple" % "1.7.30"
-)
->>>>>>> 49f332e6
+)