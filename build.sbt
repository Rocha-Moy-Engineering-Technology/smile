--- conflicted
+++ resolved
@@ -10,11 +10,7 @@
   libraryDependencies += "org.slf4j" % "slf4j-simple" % "1.7.30" % "test",
   libraryDependencies += "junit" % "junit" % "4.13" % "test",
   libraryDependencies += "com.novocode" % "junit-interface" % "0.11" % "test" exclude("junit", "junit-dep"),
-<<<<<<< HEAD
   scalaVersion := "2.11.12",
-=======
-  scalaVersion := "2.13.3",
->>>>>>> 49f332e6
   scalacOptions := Seq("-unchecked", "-deprecation", "-feature", "-encoding", "utf8", "-target:jvm-1.8"),
   testOptions in Test := Seq(Tests.Argument(TestFrameworks.JUnit, "-a")),
   parallelExecution in Test := false,
