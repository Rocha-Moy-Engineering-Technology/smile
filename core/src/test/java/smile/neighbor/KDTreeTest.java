/*******************************************************************************
 * Copyright (c) 2010-2020 Haifeng Li. All rights reserved.
 *
 * Smile is free software: you can redistribute it and/or modify
 * it under the terms of the GNU Lesser General Public License as
 * published by the Free Software Foundation, either version 3 of
 * the License, or (at your option) any later version.
 *
 * Smile is distributed in the hope that it will be useful,
 * but WITHOUT ANY WARRANTY; without even the implied warranty of
 * MERCHANTABILITY or FITNESS FOR A PARTICULAR PURPOSE.  See the
 * GNU Lesser General Public License for more details.
 *
 * You should have received a copy of the GNU Lesser General Public License
 * along with Smile.  If not, see <https://www.gnu.org/licenses/>.
 ******************************************************************************/

package smile.neighbor;

import java.util.ArrayList;
import java.util.Collections;
import java.util.List;
import org.junit.After;
import org.junit.AfterClass;
import org.junit.Before;
import org.junit.BeforeClass;
import org.junit.Test;
import static org.junit.Assert.*;

import smile.data.GaussianMixture;
import smile.data.USPS;
import smile.math.MathEx;
import smile.math.distance.EuclideanDistance;
import smile.math.matrix.Matrix;

/**
 *
 * @author Haifeng Li
 */
public class KDTreeTest {

    public KDTreeTest() {

    }

    @BeforeClass
    public static void setUpClass() throws Exception {
    }

    @AfterClass
    public static void tearDownClass() throws Exception {
    }

    @Before
    public void setUp() {
    }

    @After
    public void tearDown() {
    }

    @Test
    public void testNearest() {
        System.out.println("nearest");

        double[][] data = Matrix.randn(1000, 10).toArray();
        KDTree<double[]> kdtree = new KDTree<>(data, data);
        LinearSearch<double[]> naive = new LinearSearch<>(data, new EuclideanDistance());

        for (int i = 0; i < data.length; i++) {
            Neighbor<double[], double[]> n1 = naive.nearest(data[i]);
            Neighbor<double[], double[]> n2 = kdtree.nearest(data[i]);
            assertEquals(n1.index, n2.index);
            assertEquals(n1.value, n2.value);
            assertEquals(n1.distance, n2.distance, 1E-7);
        }
    }

    @Test
    public void testKnn() {
        System.out.println("knn");

        double[][] data = Matrix.randn(1000, 10).toArray();
        KDTree<double[]> kdtree = new KDTree<>(data, data);
        LinearSearch<double[]> naive = new LinearSearch<>(data, new EuclideanDistance());

        for (int i = 0; i < data.length; i++) {
            Neighbor<double[], double[]> [] n1 = naive.knn(data[i], 10);
            Neighbor<double[], double[]> [] n2 = kdtree.knn(data[i], 10);
            for (int j = 0; j < n1.length; j++) {
                assertEquals(n1[j].index, n2[j].index);
                assertEquals(n1[j].value, n2[j].value);
                assertEquals(n1[j].distance, n2[j].distance, 1E-7);
            }
        }
    }

    @Test
    public void testRange() {
        System.out.println("range 0.5");

        double[][] data = Matrix.randn(1000, 10).toArray();
        KDTree<double[]> kdtree = new KDTree<>(data, data);
        LinearSearch<double[]> naive = new LinearSearch<>(data, new EuclideanDistance());

        List<Neighbor<double[], double[]>> n1 = new ArrayList<>();
        List<Neighbor<double[], double[]>> n2 = new ArrayList<>();
        for (int i = 0; i < data.length; i++) {
            kdtree.range(data[i], 0.5, n1);
            naive.range(data[i], 0.5, n2);
            Collections.sort(n1);
            Collections.sort(n2);
            assertEquals(n1.size(), n2.size());
            for (int j = 0; j < n1.size(); j++) {
                assertEquals(n1.get(j).index, n2.get(j).index);
                assertEquals(n1.get(j).value, n2.get(j).value);
                assertEquals(n1.get(j).distance, n2.get(j).distance, 1E-7);
            }
            n1.clear();
            n2.clear();
        }

        System.out.println("range 1.5");
        for (int i = 0; i < data.length; i++) {
            naive.range(data[i], 1.5, n1);
            kdtree.range(data[i], 1.5, n2);
            Collections.sort(n1);
            Collections.sort(n2);
            assertEquals(n1.size(), n2.size());
            for (int j = 0; j < n1.size(); j++) {
                assertEquals(n1.get(j).index, n2.get(j).index);
                assertEquals(n1.get(j).value, n2.get(j).value);
                assertEquals(n1.get(j).distance, n2.get(j).distance, 1E-7);
            }
            n1.clear();
            n2.clear();
        }
    }

    @Test
    public void testGaussianMixture() {
        System.out.println("----- Gaussian Mixture -----");

        double[][] data = GaussianMixture.x;

        long start = System.currentTimeMillis();
        KDTree<double[]> kdtree = new KDTree<>(data, data);
        double time = (System.currentTimeMillis() - start) / 1000.0;
        System.out.format("Building KD-tree: %.2fs%n", time);

        start = System.currentTimeMillis();
        for (int i = 0; i < 1000; i++) {
            kdtree.nearest(data[MathEx.randomInt(data.length)]);
        }
        time = (System.currentTimeMillis() - start) / 1000.0;
        System.out.format("NN: %.2fs%n", time);

        start = System.currentTimeMillis();
        for (int i = 0; i < 1000; i++) {
            kdtree.knn(data[MathEx.randomInt(data.length)], 10);
        }
        time = (System.currentTimeMillis() - start) / 1000.0;
        System.out.format("10-NN: %.2fs%n", time);

        start = System.currentTimeMillis();
        List<Neighbor<double[], double[]>> n = new ArrayList<>();
        for (int i = 0; i < 1000; i++) {
            kdtree.range(data[MathEx.randomInt(data.length)], 1.0, n);
            n.clear();
        }
        time = (System.currentTimeMillis() - start) / 1000.0;
        System.out.format("Range: %.2fs%n", time);
    }

    @Test(expected = Test.None.class)
    public void testBenchmark() throws Exception {
        System.out.println("----- Benchmark -----");

        int N = 40000;
        int size = 100;
        int numTests = 100_000;

        double[][] coords = new double[N][3];
        for (int i = 0; i < N; i++) {
            coords[i][0] = MathEx.random() * size;
            coords[i][1] = MathEx.random() * size;
            coords[i][2] = MathEx.random() * size;
        }
        KDTree<double[]> kdt = new KDTree<>(coords, coords);

        long start = System.currentTimeMillis();
        double[] q = new double[3];
        for (int i = 0; i < numTests; i++) {
            q[0] = MathEx.random() * size;
            q[1] = MathEx.random() * size;
            q[2] = MathEx.random() * size;
            kdt.nearest(q);
        }

        double time = (System.currentTimeMillis() - start) / 1000.0;
        System.out.format("Benchmark: %.2fs%n", time);
<<<<<<< HEAD
        assertTrue(time < 0.25);
=======
>>>>>>> b3cb6422
    }

    @Test(expected = Test.None.class)
    public void testUSPS() throws Exception {
        System.out.println("----- USPS -----");

        double[][] x = USPS.x;
        double[][] testx = USPS.testx;

        long start = System.currentTimeMillis();
        KDTree<double[]> kdtree = new KDTree<>(x, x);
        double time = (System.currentTimeMillis() - start) / 1000.0;
        System.out.format("Building KD-tree: %.2fs%n", time);

        start = System.currentTimeMillis();
        for (int i = 0; i < testx.length; i++) {
            kdtree.nearest(testx[i]);
        }
        time = (System.currentTimeMillis() - start) / 1000.0;
        System.out.format("NN: %.2fs%n", time);

        start = System.currentTimeMillis();
        for (int i = 0; i < testx.length; i++) {
            kdtree.knn(testx[i], 10);
        }
        time = (System.currentTimeMillis() - start) / 1000.0;
        System.out.format("10-NN: %.2fs%n", time);

        start = System.currentTimeMillis();
        List<Neighbor<double[], double[]>> n = new ArrayList<>();
        for (int i = 0; i < testx.length; i++) {
            kdtree.range(testx[i], 8.0, n);
            n.clear();
        }
        time = (System.currentTimeMillis() - start) / 1000.0;
        System.out.format("Range: %.2fs%n", time);
    }
}<|MERGE_RESOLUTION|>--- conflicted
+++ resolved
@@ -199,10 +199,7 @@
 
         double time = (System.currentTimeMillis() - start) / 1000.0;
         System.out.format("Benchmark: %.2fs%n", time);
-<<<<<<< HEAD
         assertTrue(time < 0.25);
-=======
->>>>>>> b3cb6422
     }
 
     @Test(expected = Test.None.class)
