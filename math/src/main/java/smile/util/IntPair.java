/*******************************************************************************
 * Copyright (c) 2010-2020 Haifeng Li. All rights reserved.
 *
 * Smile is free software: you can redistribute it and/or modify
 * it under the terms of the GNU Lesser General Public License as
 * published by the Free Software Foundation, either version 3 of
 * the License, or (at your option) any later version.
 *
 * Smile is distributed in the hope that it will be useful,
 * but WITHOUT ANY WARRANTY; without even the implied warranty of
 * MERCHANTABILITY or FITNESS FOR A PARTICULAR PURPOSE.  See the
 * GNU Lesser General Public License for more details.
 *
 * You should have received a copy of the GNU Lesser General Public License
 * along with Smile.  If not, see <https://www.gnu.org/licenses/>.
 ******************************************************************************/

package smile.util;

/** A pair of integer. */
<<<<<<< HEAD
public record IntPair(int i, int j) { }
=======
public class IntPair {
    public final int i;
    public final int j;

    /** Constructor. */
    public IntPair(int i, int j) {
        this.i = i;
        this.j = j;
    }

    @Override
    public int hashCode() {
        return i * 31 + j;
    }

    @Override
    public String toString() {
        return String.format("(%d, %d)", i, j);
    }

    @Override
    public boolean equals(Object o) {
        if (o != null && o instanceof IntPair) {
            IntPair p = (IntPair) o;
            return i == p.i && j == p.j;
        }

        return false;
    }
}
>>>>>>> aa5328e0
<|MERGE_RESOLUTION|>--- conflicted
+++ resolved
@@ -18,37 +18,4 @@
 package smile.util;
 
 /** A pair of integer. */
-<<<<<<< HEAD
-public record IntPair(int i, int j) { }
-=======
-public class IntPair {
-    public final int i;
-    public final int j;
-
-    /** Constructor. */
-    public IntPair(int i, int j) {
-        this.i = i;
-        this.j = j;
-    }
-
-    @Override
-    public int hashCode() {
-        return i * 31 + j;
-    }
-
-    @Override
-    public String toString() {
-        return String.format("(%d, %d)", i, j);
-    }
-
-    @Override
-    public boolean equals(Object o) {
-        if (o != null && o instanceof IntPair) {
-            IntPair p = (IntPair) o;
-            return i == p.i && j == p.j;
-        }
-
-        return false;
-    }
-}
->>>>>>> aa5328e0
+public record IntPair(int i, int j) { }