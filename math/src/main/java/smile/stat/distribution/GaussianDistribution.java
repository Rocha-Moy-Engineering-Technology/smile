--- conflicted
+++ resolved
@@ -157,15 +157,7 @@
     public double rand() {
         double z0, x, y, r, z;
 
-<<<<<<< HEAD
-        if (boxMuller != null) {
-            out = boxMuller;
-            boxMuller = null;
-
-        } else {
-=======
         if (Double.isNaN(z1)) {
->>>>>>> 7bf0b1ac
             do {
                 x = MathEx.random(-1, 1);
                 y = MathEx.random(-1, 1);
@@ -173,16 +165,11 @@
             } while (r >= 1.0);
 
             z = Math.sqrt(-2.0 * Math.log(r) / r);
-<<<<<<< HEAD
-            boxMuller = x * z;
-            out = y * z;
-=======
             z1 = x * z;
             z0 = y * z;
         } else {
             z0 = z1;
             z1 = Double.NaN;
->>>>>>> 7bf0b1ac
         }
 
         return mu + sigma * z0;
